--- conflicted
+++ resolved
@@ -313,11 +313,7 @@
         ConstantArray::get(inputArrayType, zeros), "_tip_input_array");
   }
 
-<<<<<<< HEAD
-  // Setup the malloc function
-=======
   // declare the malloc function
->>>>>>> d60c1064
   std::vector<Type *> oneInt(1, Type::getInt64Ty(TheContext));
   auto *FT = FunctionType::get(Type::getInt8PtrTy(TheContext), oneInt, false);
   mallocFun = llvm::Function::Create(FT, llvm::Function::ExternalLinkage,
@@ -544,11 +540,7 @@
     return nullptr;
   }
 
-<<<<<<< HEAD
-  // TBD RECORDS - update this
-=======
   // TBD TYPE CHECKING - this needs upating
->>>>>>> d60c1064
   // Since we do not support records all allocs are for 8 bytes, i.e., int64_t
   std::vector<Value *> oneArg(
       1, ConstantInt::get(Type::getInt64Ty(TheContext), 8));
