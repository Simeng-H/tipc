--- conflicted
+++ resolved
@@ -183,72 +183,18 @@
 }
 
 Any ASTBuilder::visitRelationalExpr(TIPParser::RelationalExprContext *ctx) {
-<<<<<<< HEAD
   visitBinaryExpr(ctx, opString(ctx->op->getType()));
-=======
-  std::string op = opString(ctx->op->getType());
-
-  visit(ctx->expr(0));
-  auto lhs = std::move(visitedExpr);
-
-  visit(ctx->expr(1));
-  auto rhs = std::move(visitedExpr);
-
-  visitedExpr = std::make_unique<ASTBinaryExpr>(op, std::move(lhs), std::move(rhs));
-
-  LOG_S(1) << "Built AST node " << *visitedExpr;
-
-  // Set source location 
-  visitedExpr->setLocation(ctx->getStart()->getLine(), 
-                           ctx->getStart()->getCharPositionInLine());
->>>>>>> 42f4dbcc
   return "";
 }
 
 Any ASTBuilder::visitMultiplicativeExpr(
     TIPParser::MultiplicativeExprContext *ctx) {
-<<<<<<< HEAD
   visitBinaryExpr(ctx, opString(ctx->op->getType()));
-=======
-  std::string op = opString(ctx->op->getType());
-
-  visit(ctx->expr(0));
-  auto lhs = std::move(visitedExpr);
-
-  visit(ctx->expr(1));
-  auto rhs = std::move(visitedExpr);
-
-  visitedExpr = std::make_unique<ASTBinaryExpr>(op, std::move(lhs), std::move(rhs));
-
-  LOG_S(1) << "Built AST node " << *visitedExpr;
-
-  // Set source location 
-  visitedExpr->setLocation(ctx->getStart()->getLine(), 
-                           ctx->getStart()->getCharPositionInLine());
->>>>>>> 42f4dbcc
   return "";
 }
 
 Any ASTBuilder::visitEqualityExpr(TIPParser::EqualityExprContext *ctx) {
-<<<<<<< HEAD
   visitBinaryExpr(ctx, opString(ctx->op->getType()));
-=======
-  std::string op = opString(ctx->op->getType());
-
-  visit(ctx->expr(0));
-  auto lhs = std::move(visitedExpr);
-
-  visit(ctx->expr(1));
-  auto rhs = std::move(visitedExpr);
-
-  visitedExpr = std::make_unique<ASTBinaryExpr>(op, std::move(lhs), std::move(rhs));
-
-  LOG_S(1) << "Built AST node " << *visitedExpr;
-
-  // Set source location 
-  visitedExpr->setLocation(ctx->getStart()->getLine(), 
-                           ctx->getStart()->getCharPositionInLine());
->>>>>>> 42f4dbcc
   return "";
 }
 
