--- conflicted
+++ resolved
@@ -3,11 +3,7 @@
 
 #include <iostream>
 
-<<<<<<< HEAD
 TEST_CASE("Parser: conditionals", "[Parser]") {
-=======
-TEST_CASE("Parser: control structures", "[Parser]") {
->>>>>>> d236c613
     std::stringstream stream;
     stream << R"(
       short() {
@@ -43,7 +39,7 @@
       }
     )";
 
-    REQUIRE(ASTHelper::is_parseable(stream));
+    REQUIRE(ASTHelper::is_parsable(stream));
 }
 
 TEST_CASE("Parser: pointers", "[Parser]") {
@@ -60,7 +56,7 @@
       }
     )";
 
-    REQUIRE(ASTHelper::is_parseable(stream));
+    REQUIRE(ASTHelper::is_parsable(stream));
 }
 
 TEST_CASE("Parser: funs", "[Parser]") {
@@ -72,7 +68,16 @@
       main(z) { return baz(z); }
     )";
 
-    REQUIRE(ASTHelper::is_parseable(stream));
+    REQUIRE(ASTHelper::is_parsable(stream));
+}
+
+TEST_CASE("Parser: decls", "[Parser]") {
+    std::stringstream stream;
+    stream << R"(
+      main() { var x; var y; var z; return 0; }
+    )";
+
+    REQUIRE(ASTHelper::is_parsable(stream));
 }
 
 TEST_CASE("Parser: parens", "[Parser]") {
@@ -81,7 +86,7 @@
       main() { return ((1 + 2) * 3) - ((((2 - 1)))); }
     )";
 
-    REQUIRE(ASTHelper::is_parseable(stream));
+    REQUIRE(ASTHelper::is_parsable(stream));
 }
 
 TEST_CASE("Parser: io stmts", "[Parser]") {
@@ -90,7 +95,7 @@
       main() { var x; x = input; output x; error x; output x * x; error (x * x); return x; }
     )";
 
-    REQUIRE(ASTHelper::is_parseable(stream));
+    REQUIRE(ASTHelper::is_parsable(stream));
 }
 
 TEST_CASE("Parser: records", "[Parser]") {
@@ -100,10 +105,57 @@
       nr() { var x, y; x = {f1: {nf1:1, nf2:2}, f2:13}; y = x.f1.nf1; x.f1.nf2 = x.f2; return x.f1.nf1; }
     )";
 
-    REQUIRE(ASTHelper::is_parseable(stream));
-}
-
-
+    REQUIRE(ASTHelper::is_parsable(stream));
+}
+
+TEST_CASE("Parser: block stmts", "[Parser]") {
+    std::stringstream stream;
+    stream << R"(
+      main() { var x, y; { x = 0; { y = x + 1; } } return x + y; }
+    )";
+
+    REQUIRE(ASTHelper::is_parsable(stream));
+}
+
+TEST_CASE("Parser: identifiers and literals", "[Parser]") {
+    std::stringstream stream;
+    stream << R"(
+      main() { var __314, __; __314 = 00007; __ = 0000; return __; }
+    )";
+
+    REQUIRE(ASTHelper::is_parsable(stream));
+}
+
+TEST_CASE("Parser: dangling else", "[Parser]") {
+    std::stringstream stream;
+    stream << R"(
+      operators() { var x; if (x==0) if (x==0) x = x + 1; else x = x-1; return x; }
+    )";
+
+    REQUIRE(ASTHelper::is_parsable(stream));
+}
+
+TEST_CASE("Parser: input", "[Parser]") {
+    std::stringstream stream;
+    stream << R"(
+      operators() { var x; if (input) if (input) x = 1; else x = -1; return x; }
+      outin() { output input; return 0; }
+    )";
+
+    REQUIRE(ASTHelper::is_parsable(stream));
+}
+
+
+/************ The following are expected to fail parsing ************/
+
+TEST_CASE("Parser: decl after stmt", "[Parser]") {
+    std::stringstream stream;
+    stream << R"(
+      main() { var x; x = 0; var z; return 0; }
+    )";
+
+    REQUIRE_FALSE(ASTHelper::is_parsable(stream));
+}
 
 TEST_CASE("Parser: missing semi-colon", "[Parser]") {
     std::stringstream stream;
@@ -123,3 +175,66 @@
     REQUIRE_FALSE(ASTHelper::is_parsable(stream));
 }
 
+TEST_CASE("Parser: imbalanced blocks", "[Parser]") {
+    std::stringstream stream;
+    stream << R"(
+      main() { var x, y; { x = 0; y = x + 1; } } return x + y; }
+    )";
+
+    REQUIRE_FALSE(ASTHelper::is_parsable(stream));
+}
+
+TEST_CASE("Parser: imbalanced binary expr", "[Parser]") {
+    std::stringstream stream;
+    stream << R"(
+      operators() { var x; x = y + + 1; return -x; }
+    )";
+
+    REQUIRE_FALSE(ASTHelper::is_parsable(stream));
+}
+
+TEST_CASE("Parser: address of expr", "[Parser]") {
+    std::stringstream stream;
+    stream << R"(
+      operators() { var x, y; y = &(x+1); return *y; }
+    )";
+
+    REQUIRE_FALSE(ASTHelper::is_parsable(stream));
+}
+
+TEST_CASE("Parser: bad field delimiter", "[Parser]") {
+    std::stringstream stream;
+    stream << R"(
+      operators() { var x; x = {a:0, b 0}; return x.a; }
+    )";
+
+    REQUIRE_FALSE(ASTHelper::is_parsable(stream));
+}
+
+TEST_CASE("Parser: bad field separator", "[Parser]") {
+    std::stringstream stream;
+    stream << R"(
+      operators() { var x; x = {a:0 b:0}; return x.a; }
+    )";
+
+    REQUIRE_FALSE(ASTHelper::is_parsable(stream));
+}
+
+TEST_CASE("Parser: no expression statements", "[Parser]") {
+    std::stringstream stream;
+    stream << R"(
+      operators() { var x, y; x = y = 1; return x; }
+    )";
+
+    REQUIRE_FALSE(ASTHelper::is_parsable(stream));
+}
+
+TEST_CASE("Parser: missing comparison", "[Parser]") {
+    std::stringstream stream;
+    stream << R"(
+      operators() { var x; if (x <= 0) x = x + 1; return x; }
+    )";
+
+    REQUIRE_FALSE(ASTHelper::is_parsable(stream));
+}
+
