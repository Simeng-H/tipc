#include "FrontEnd.h"
#include "SemanticAnalysis.h"
#include "CodeGenerator.h"
#include "Optimizer.h"
#include "ParseError.h"
#include "InternalError.h"
#include "SemanticError.h"
#include "llvm/Support/CommandLine.h"
#include "loguru.hpp"

#include <fstream>

using namespace llvm;
using namespace std;

static cl::OptionCategory TIPcat("tipc Options","Options for controlling the TIP compilation process.");
static cl::opt<bool> ppretty("pp", cl::desc("pretty print"), cl::cat(TIPcat));
static cl::opt<bool> psym("ps", cl::desc("print symbols"), cl::cat(TIPcat));
static cl::opt<bool> pcg("pcg", cl::desc("print call graph"), cl::cat(TIPcat));
static cl::opt<bool> ptypes("pt", cl::desc("print symbols with types (supercedes --ps)"), cl::cat(TIPcat));
static cl::opt<bool> disopt("do", cl::desc("disable bitcode optimization"), cl::cat(TIPcat));
<<<<<<< HEAD
static cl::opt<int> debug("verbose", cl::desc("enable log messages (Levels 0-3)"), cl::cat(TIPcat));
static cl::opt<bool> emitHrAsm("asm",
                           cl::desc("emit human-readable LLVM assembly language instead of LLVM Bitcode"),
                           cl::cat(TIPcat));
=======
static cl::opt<bool> debug("verbose", cl::desc("enable log messages"), cl::cat(TIPcat));
static cl::opt<bool> emitHrAsm("asm",cl::desc("emit human-readable LLVM assembly language instead of LLVM Bitcode"),cl::cat(TIPcat));
>>>>>>> 763e1dae
static cl::opt<std::string> logfile("log",
                                   cl::value_desc("logfile"),
                                   cl::desc("log all messages to logfile (enables --verbose 3)"),
                                   cl::cat(TIPcat));
static cl::opt<std::string> sourceFile(cl::Positional,
                                       cl::desc("<tip source file>"),
                                       cl::Required,
                                       cl::cat(TIPcat));
static cl::opt<std::string> outputfile("o",
                                    cl::value_desc("outputfile"),
                                    cl::desc("write output to <outputfile>"),
                                    cl::cat(TIPcat));

/*! \brief tipc driver.
 * 
 * This function is the entry point for tipc.   It handles command line parsing
 * using LLVM CommandLine support.  It runs the phases of the compiler in sequence.
 * If an error is detected, via an exception, it reports the error and exits.  
 * If there is no error, then the LLVM bitcode is emitted to a file whose name
 * is the providvvved source file suffixed by ".bc".
 */
int main(int argc, char *argv[]) {
  cl::HideUnrelatedOptions(TIPcat);
  cl::ParseCommandLineOptions(argc, argv, "tipc - a TIP to llvm compiler\n");

  loguru::g_preamble = false;
  bool logging = !logfile.getValue().empty();
  if(debug || logging) {
    loguru::g_preamble = true;
    loguru::g_preamble_date = false;
    loguru::g_preamble_time = false;
    loguru::g_preamble_uptime = false;
    loguru::g_preamble_thread = false;
    loguru::init(argc, argv);
    loguru::g_stderr_verbosity = logging ? loguru::Verbosity_OFF : debug;
    if (logging) {
      loguru::add_file(logfile.getValue().c_str(), loguru::Append, loguru::Verbosity_MAX);
    }
  }

  std::ifstream stream;
  stream.open(sourceFile);
  if(!stream.good()) {
    LOG_S(ERROR) << "tipc: error: no such file: '" << sourceFile << "'";
    exit(1);
  }

  /*
   * Program representations, e.g., ast, analysis results, etc., are
   * represented using smart pointers.  The driver "owns" this data and
   * it permits other components to read the contents by passing
   * the underlying pointer, i.e., via a call to get().
   */
  try {
    auto ast = FrontEnd::parse(stream);

    try {
      auto analysisResults = SemanticAnalysis::analyze(ast.get());


      if (ppretty) {
        FrontEnd::prettyprint(ast.get(), std::cout);
      }

      if (ptypes) {
        analysisResults->getTypeResults()->print(std::cout);
      } else if (psym) {
        analysisResults->getSymbolTable()->print(std::cout);
      }

      if(pcg) {
         analysisResults->getCallGraph()->print(std::cout);
      }
      auto llvmModule = CodeGenerator::generate(ast.get(), analysisResults.get(), sourceFile);

      if (!disopt) {
        Optimizer::optimize(llvmModule.get());
      }

      if(emitHrAsm) {
        CodeGenerator::emitHumanReadableAssembly(llvmModule.get(), outputfile);
      } else {
        CodeGenerator::emit(llvmModule.get(), outputfile);
      }

    } catch (SemanticError& e) {
      LOG_S(ERROR) << "tipc: " << e.what();
      LOG_S(ERROR) << "tipc: semantic error";
      exit (EXIT_FAILURE);
    } catch (InternalError& e) {
      LOG_S(ERROR) << "tipc: " << e.what();
      LOG_S(ERROR) << "tipc: internal error";
      exit (EXIT_FAILURE);
    }
  } catch (ParseError& e) {
    LOG_S(ERROR) << "tipc: " << e.what();
    LOG_S(ERROR) << "tipc: parse error";
    exit (EXIT_FAILURE);
  }  // LCOV_EXCL_LINE
}  // LCOV_EXCL_LINE<|MERGE_RESOLUTION|>--- conflicted
+++ resolved
@@ -19,15 +19,11 @@
 static cl::opt<bool> pcg("pcg", cl::desc("print call graph"), cl::cat(TIPcat));
 static cl::opt<bool> ptypes("pt", cl::desc("print symbols with types (supercedes --ps)"), cl::cat(TIPcat));
 static cl::opt<bool> disopt("do", cl::desc("disable bitcode optimization"), cl::cat(TIPcat));
-<<<<<<< HEAD
+
 static cl::opt<int> debug("verbose", cl::desc("enable log messages (Levels 0-3)"), cl::cat(TIPcat));
 static cl::opt<bool> emitHrAsm("asm",
                            cl::desc("emit human-readable LLVM assembly language instead of LLVM Bitcode"),
                            cl::cat(TIPcat));
-=======
-static cl::opt<bool> debug("verbose", cl::desc("enable log messages"), cl::cat(TIPcat));
-static cl::opt<bool> emitHrAsm("asm",cl::desc("emit human-readable LLVM assembly language instead of LLVM Bitcode"),cl::cat(TIPcat));
->>>>>>> 763e1dae
 static cl::opt<std::string> logfile("log",
                                    cl::value_desc("logfile"),
                                    cl::desc("log all messages to logfile (enables --verbose 3)"),
