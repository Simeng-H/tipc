project(tipc)

# minimum required CMAKE version
CMAKE_MINIMUM_REQUIRED(VERSION 3.7 FATAL_ERROR)

# Required packages
find_package(PkgConfig REQUIRED)
pkg_search_module(UUID REQUIRED uuid)

list(APPEND CMAKE_MODULE_PATH ${CMAKE_CURRENT_SOURCE_DIR}/../cmake)

# compiler must be 11
set(CMAKE_CXX_STANDARD 14)

# compile with debug flags
set(CMAKE_BUILD_TYPE Debug)

# cleanup the code with clang-tidy
#set(CMAKE_CXX_CLANG_TIDY clang-tidy -checks=-*,readability-*)

######## ANTLR4 CPP target rules ###########
# required if linking to static library
add_definitions(-DANTLR4CPP_STATIC)

# using /MD flag for antlr4_runtime (for Visual C++ compilers only)
set(ANTLR4_WITH_STATIC_CRT OFF)
# add external build for antlrcpp
include(ExternalAntlr4Cpp)
# add antrl4cpp artifacts to project environment
include_directories(${ANTLR4_INCLUDE_DIRS})

<<<<<<< HEAD
=======
# set variable pointing to the antlr tool that supports C++
# this is not required if the jar file can be found under PATH environment
set(ANTLR_EXECUTABLE /home/matthewbdwyer/lib/antlr-4.8-complete.jar)

# Use this setup for cs6620.cs.virginia.edu
#set(ANTLR_EXECUTABLE /sw/linux-any/antlr/4.8/antlr-4.8-complete.jar)

>>>>>>> b17ac067
# add macros to generate ANTLR Cpp code from grammar
find_package(ANTLR)
if(NOT ANTLR_FOUND)
  set(ANTLR_JAR antlr-4.8-complete.jar)
  set(ANTLR_JAR_URL https://www.antlr.org/download/${ANTLR_JAR})
  message(STATUS "Downloading antlr jar")
  file(DOWNLOAD ${ANTLR_JAR_URL} ${CMAKE_BINARY_DIR}/include/${ANTLR_JAR})
  message(STATUS "Downloading complete")
  list(APPEND CMAKE_PROGRAM_PATH "${CMAKE_BINARY_DIR}/include")
  find_package(ANTLR REQUIRED)
endif()

######## LLVM rules for installed libraries ###########
# We want to select the latest stable release even if others are installed
find_package(LLVM 10 REQUIRED CONFIG)

message(STATUS "Found LLVM ${LLVM_PACKAGE_VERSION}")
message(STATUS "Using LLVMConfig.cmake in: ${LLVM_DIR}")

include_directories(${LLVM_INCLUDE_DIRS})
add_definitions(${LLVM_DEFINITIONS})

######## Tool specific rules ###########
# Call macro to add lexer and grammar to your build dependencies.
antlr_target(TIPGrammar TIP.g4 VISITOR)

# include generated files in project environment
include_directories(${ANTLR_TIPGrammar_OUTPUT_DIR})

# list the specific LLVM libraries for this tool
llvm_map_components_to_libnames(llvm_libs Support Core Passes)

# TIP compiler datastructures and passes
add_library(tipLib STATIC 
            ASTBuilder.h
            ASTBuilder.cpp
            AST.h
            AST.cpp
            ASTVisitor.h
            CodeGenerator.h
            CodeGenerator.cpp
            ${ANTLR_TIPGrammar_CXX_OUTPUTS})
target_link_libraries(tipLib antlr4_static ${llvm_libs})

# Header files in this directory used in subdirectories
include_directories(.)

# Utils.
add_subdirectory(utils)
include_directories(utils)

# add generated grammar to pretty printer binary target
add_executable(tipc tipc.cpp)
target_link_libraries(tipc tipLib utilsLib)

# Testing.
add_subdirectory(catch_tests)
<|MERGE_RESOLUTION|>--- conflicted
+++ resolved
@@ -29,16 +29,6 @@
 # add antrl4cpp artifacts to project environment
 include_directories(${ANTLR4_INCLUDE_DIRS})
 
-<<<<<<< HEAD
-=======
-# set variable pointing to the antlr tool that supports C++
-# this is not required if the jar file can be found under PATH environment
-set(ANTLR_EXECUTABLE /home/matthewbdwyer/lib/antlr-4.8-complete.jar)
-
-# Use this setup for cs6620.cs.virginia.edu
-#set(ANTLR_EXECUTABLE /sw/linux-any/antlr/4.8/antlr-4.8-complete.jar)
-
->>>>>>> b17ac067
 # add macros to generate ANTLR Cpp code from grammar
 find_package(ANTLR)
 if(NOT ANTLR_FOUND)
