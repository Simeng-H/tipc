#pragma once

#include <ostream>
#include <memory>

// Forward declare the visitor to resolve circular dependency
class TipTypeVisitor;

<<<<<<< HEAD
/*! \brief Base type for TIP type hierararchy.
 *
 * Defines equality comparisons, output operator, and accept for visitor.
=======
/*!
 * \class TipType
 *
 * \brief Abstract base class of all types
>>>>>>> 5141c2ee
 */
class TipType {
public:
    virtual bool operator==(const TipType& other) const = 0;
    virtual bool operator!=(const TipType& other) const = 0;
    virtual ~TipType() = default;
    friend std::ostream& operator<<(std::ostream& os, const TipType& obj) {
        return obj.print(os);
    }

    virtual void accept(TipTypeVisitor *visitor) = 0;

protected:
    virtual std::ostream& print(std::ostream &out) const = 0;

};

<|MERGE_RESOLUTION|>--- conflicted
+++ resolved
@@ -6,16 +6,10 @@
 // Forward declare the visitor to resolve circular dependency
 class TipTypeVisitor;
 
-<<<<<<< HEAD
-/*! \brief Base type for TIP type hierararchy.
+/*! \class TipType
+ * \brief Abstract base class of all types
  *
  * Defines equality comparisons, output operator, and accept for visitor.
-=======
-/*!
- * \class TipType
- *
- * \brief Abstract base class of all types
->>>>>>> 5141c2ee
  */
 class TipType {
 public:
