--- conflicted
+++ resolved
@@ -23,11 +23,6 @@
 
 namespace { // Anonymous namespace for local helper functions
 
-<<<<<<< HEAD
-bool verbose = false;
- 
-=======
->>>>>>> c9511ed9
 bool contains(std::set<std::shared_ptr<TipVar>> s, std::shared_ptr<TipVar> t) {
   for (auto e : s) {
     if (*e.get() == *t.get()) return true;
@@ -74,13 +69,7 @@
     auto rep1 = unionFind->find(t1);
     auto rep2 = unionFind->find(t2);
 
-<<<<<<< HEAD
-    if (verbose) {
-      std::cout << "Unifying with representatives " << *rep1 << " and " << *rep2 << std::endl;
-    }
-=======
-    LOG_S(1) << "  Unifying with representatives " << *rep1 << " and " << *rep2;
->>>>>>> c9511ed9
+    LOG_S(1) << "Unifying with representatives " << *rep1 << " and " << *rep2;
 
     if(*rep1 == *rep2) {
        return;
@@ -109,14 +98,7 @@
         throwUnifyException(t1,t2);
     }
 
-<<<<<<< HEAD
-    if (verbose) {
-      std::cout << "Unifying representatives to " << *unionFind->find(t1) << std::endl;
-    }
-=======
-    LOG_S(1) << "  Unified representative is " << *unionFind->find(t1);
-    LOG_S(1) << "  Unified double check " << *unionFind->find(t2);
->>>>>>> c9511ed9
+    LOG_S(1) << "Unifying representatives to " << *unionFind->find(t1);
 }
 
 /*! \fn close
@@ -132,21 +114,12 @@
 std::shared_ptr<TipType> Unifier::close(
         std::shared_ptr<TipType> type, std::set<std::shared_ptr<TipVar>> visited) {
 
-<<<<<<< HEAD
+  LOG_SCOPE_FUNCTION(1);
+
   if (isVar(type)) {
     auto v = std::dynamic_pointer_cast<TipVar>(type);
 
-    if (verbose) {
-      std::cout << "Unifier closing var " << *v << std::endl;
-    }
-=======
-  LOG_SCOPE_FUNCTION(1);
-
-  if (isVar(type)) {
-    auto v = std::dynamic_pointer_cast<TipVar>(type);
-
     LOG_S(1) << "Unifier closing variable: " << *v;
->>>>>>> c9511ed9
 
     if (!contains(visited, v) && (unionFind->find(type) != v)) {
       // No cyclic reference to v and it does not map to itself
@@ -163,52 +136,26 @@
         auto substClosedV = Substituter::substitute(closedV.get(), v.get(), newV);
         auto mu = std::make_shared<TipMu>(newV, substClosedV);
 
-<<<<<<< HEAD
-        if (verbose) {
-          std::cout << "Unifier closed var with " << *mu << std::endl;
-        }
-
-=======
-        LOG_S(1) << "Done closing variable with " << *mu;
->>>>>>> c9511ed9
+        LOG_S(1) << "Unifier closed var with " << *mu;
         return mu;
 
       } else {
         // No cyclic reference in closed type
-<<<<<<< HEAD
-        if (verbose) {
-          std::cout << "Unifier closed var with " << *closedV << std::endl;
-        }
-=======
-        LOG_S(1) << "Done closing variable with " << *closedV;
->>>>>>> c9511ed9
+        LOG_S(1) << "Unifier closed var with " << *closedV;
         return closedV;
       }
     } else {
       // Unconstrained type variable - should we start with fresh names to make output cleaner?
       auto alpha = std::make_shared<TipAlpha>(v->getNode());
 
-<<<<<<< HEAD
-      if (verbose) {
-        std::cout << "Unifier closed var with " << *alpha << std::endl;
-      }
-
-=======
-      LOG_S(1) << "Done closing variable with " << *alpha;
->>>>>>> c9511ed9
+      LOG_S(1) << "Unifier closed var with " << *alpha;
       return alpha;
     } 
 
   } else if (isCons(type)) {
     auto c = std::dynamic_pointer_cast<TipCons>(type);
 
-<<<<<<< HEAD
-    if (verbose) {
-      std::cout << "Unifier closing cons " << *c << std::endl;
-    }
-=======
-    LOG_S(1) << "Unifier closing constructor: " << *c;
->>>>>>> c9511ed9
+    LOG_S(1) << "Unifier closing cons " << *c;
 
     // close each argument of the constructor for each free variable
     auto freeV = TypeVars::collect(c.get());
@@ -228,41 +175,22 @@
     // replace arguments with current
     c->setArguments(current);
 
-<<<<<<< HEAD
-    if (verbose) {
-      std::cout << "Unifier closed cons with " << *c << std::endl;
-    }
- 
-=======
-    LOG_S(1) << "Unifier done closing constructor with " << *c;
-
->>>>>>> c9511ed9
+    LOG_S(1) << "Unifier closed cons with " << *c;
+
     return c;
 
   } else if (isMu(type)) {
     auto m = std::dynamic_pointer_cast<TipMu>(type);
 
-<<<<<<< HEAD
-    if (verbose) {
-      std::cout << "Unifier closing mu " << *m << std::endl;
-    }
-=======
-    LOG_S(1) << "Unifier done closing mu with " << *m;
->>>>>>> c9511ed9
+    LOG_S(1) << "Unifier closing mu " << *m;
 
     auto closedMu = std::make_shared<TipMu>(m->getV(), close(m->getT(), visited));
 
-    if (verbose) {
-      std::cout << "Unifier closed mu with " << *m << std::endl;
-    }
-
-<<<<<<< HEAD
+    LOG_S(1) << "Unifier closed mu with " << *closedMu;
+
     return closedMu;
   } 
 
-=======
->>>>>>> c9511ed9
-  // TBD : I think this is unreachable
   return type;
 }
 
