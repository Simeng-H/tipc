#include "TypeConstraintCollectVisitor.h"
#include "ASTHelper.h"
#include "SymbolTable.h"

#include <catch2/catch_test_macros.hpp>

#include <iostream>
#include <sstream>

static void runtest(std::stringstream &program, std::vector<std::string> constraints) {
    auto ast = ASTHelper::build_ast(program);
    auto symbols = SymbolTable::build(ast.get());

    TypeConstraintCollectVisitor visitor(symbols.get());
    ast->accept(&visitor);

    auto collected = visitor.getCollectedConstraints();
    for(int i = 0; i < collected.size(); i++) {
        std::stringstream stream;
        stream << collected.at(i);
        auto actual = stream.str();
        auto expected = constraints.at(i);
        REQUIRE(expected == actual);
    }

    REQUIRE(visitor.getCollectedConstraints().size() == constraints.size());
}

TEST_CASE("TypeConstraintVisitor: const, input, alloc, assign through ptr", "[TypeConstraintVisitor]") {
    std::stringstream program;
    program << R"(short() {
 var x,y,z;
 x = input;
 y = alloc x;
 *y = x;
 z = *y;
 return z;
}
    )";

    /*
     * For all of the test cases the expected results should be written with the following in mind:
     *   @l:c  lines and columns are numbered from 1 and 0, respectively
     *   ( )   non-trivial expressions are parenthesized
     *   order the order of constraints is determined by the post-order AST visit
     *   space there is no spacing between operators and their operands
     *   id    identifier expressions are mapped to their declaration
     *
     * Note that spacing is calculated immediately after the R"( in the program string literals.
     */
    std::vector<std::string> expected {
            "\u27E6input@3:5\u27E7 = int",
            "\u27E6x@2:5\u27E7 = \u27E6input@3:5\u27E7",
            "\u27E6alloc x@4:5\u27E7 = \u2B61\u27E6x@2:5\u27E7",
            "\u27E6y@2:7\u27E7 = \u27E6alloc x@4:5\u27E7",
            "\u27E6y@2:7\u27E7 = \u2B61\u27E6(*y)@5:1\u27E7",
            "\u27E6y@2:7\u27E7 = \u2B61\u27E6x@2:5\u27E7",
            "\u27E6y@2:7\u27E7 = \u2B61\u27E6(*y)@6:5\u27E7",
            "\u27E6z@2:9\u27E7 = \u27E6(*y)@6:5\u27E7",
            "\u27E6short@1:0\u27E7 = () -> \u27E6z@2:9\u27E7"
    };

    runtest(program, expected);
}

TEST_CASE("TypeConstraintVisitor: function reference", "[TypeConstraintVisitor]") {
    std::stringstream program;
    program << R"(
      foo() {
        var x, y, z;
        x = 5;
        y = &y;
        z = foo;
        return z;
      }
    )";

    std::vector<std::string> expected {
            "\u27E65@4:12\u27E7 = int",
            "\u27E6x@3:12\u27E7 = \u27E65@4:12\u27E7",
            "\u27E6&y@5:12\u27E7 = \u2B61\u27E6y@3:15\u27E7",
            "\u27E6y@3:15\u27E7 = \u27E6&y@5:12\u27E7",
            "\u27E6z@3:18\u27E7 = \u27E6foo@2:6\u27E7",
            "\u27E6foo@2:6\u27E7 = () -> \u27E6z@3:18\u27E7"
    };

    runtest(program, expected);
}

TEST_CASE("TypeConstraintVisitor: if ", "[TypeConstraintVisitor]") {
    std::stringstream program;
    program << R"(
      foo() {
        var x;
        if (x > 0) {
          x = x + 1;
        }
        return x;
      }
    )";

    /*
     * These results do a good job of illustrating the redundancy in the constraints.
     * This arises because each expression generates its own constraints in isolation.
     */
    std::vector<std::string> expected {
      "\u27E60@4:16\u27E7 = int",       	// const is int
      "\u27E6(x>0)@4:12\u27E7 = int",		// binexpr is int
      "\u27E6x@3:12\u27E7 = int",		// operand is int
      "\u27E60@4:16\u27E7 = int", 		// operand is int
      "\u27E61@5:18\u27E7 = int",       	// const is int
      "\u27E6(x+1)@5:14\u27E7 = int",		// binexpr is int
      "\u27E6x@3:12\u27E7 = int",		// operands is int
      "\u27E61@5:18\u27E7 = int",		// operands is int
      "\u27E6x@3:12\u27E7 = \u27E6(x+1)@5:14\u27E7",	// sides of assignment have same type
      "\u27E6(x>0)@4:12\u27E7 = int",		// if condition is int
      "\u27E6foo@2:6\u27E7 = () -> \u27E6x@3:12\u27E7"  // function type
    };

    runtest(program, expected);
}

TEST_CASE("TypeConstraintVisitor: while ", "[TypeConstraintVisitor]") {
    std::stringstream program;
    program << R"(
      foo() {
        var x;
        while (x > 0) {
          x = x - 1;
        }
        return x;
      }
    )";

    std::vector<std::string> expected {
      "\u27E60@4:19\u27E7 = int",       	// const is int
      "\u27E6(x>0)@4:15\u27E7 = int",		// binexpr is int
      "\u27E6x@3:12\u27E7 = int",		// operand is int
      "\u27E60@4:19\u27E7 = int", 		// operand is int
      "\u27E61@5:18\u27E7 = int",       	// const is int
      "\u27E6(x-1)@5:14\u27E7 = int",		// binexpr is int
      "\u27E6x@3:12\u27E7 = int",		// operands is int
      "\u27E61@5:18\u27E7 = int",		// operands is int
      "\u27E6x@3:12\u27E7 = \u27E6(x-1)@5:14\u27E7",	// sides of assignment have same type
      "\u27E6(x>0)@4:15\u27E7 = int",		// while condition is int
      "\u27E6foo@2:6\u27E7 = () -> \u27E6x@3:12\u27E7"  // function type
    };

    runtest(program, expected);
}

TEST_CASE("TypeConstraintVisitor: error, output", "[TypeConstraintVisitor]") {
    std::stringstream program;
    program << R"(
      bar() {
        var x;
        x = input;
        output x;
        error x;
        return 0;
      }
    )";

    std::vector<std::string> expected {
      "\u27E6input@4:12\u27E7 = int",    	// input value is int
      "\u27E6x@3:12\u27E7 = \u27E6input@4:12\u27E7",  	// sides of assignment have same type
      "\u27E6x@3:12\u27E7 = int",        	// output arg is int
      "\u27E6x@3:12\u27E7 = int",        	// error arg is int
      "\u27E60@7:15\u27E7 = int",        	// int constant
      "\u27E6bar@2:6\u27E7 = () -> \u27E60@7:15\u27E7"	// function type
    };

    runtest(program, expected);
}

TEST_CASE("TypeConstraintVisitor: funs with params", "[TypeConstraintVisitor]") {
    std::stringstream program;
    program << R"(
      foo(x) {
        return x;
      }
      bar() {
        return foo(7);
      }
    )";

    std::vector<std::string> expected {
      "\u27E6foo@2:6\u27E7 = (\u27E6x@2:10\u27E7) -> \u27E6x@2:10\u27E7",	// function with arg
      "\u27E67@6:19\u27E7 = int",				// int constant
      "\u27E6foo@2:6\u27E7 = (\u27E67@6:19\u27E7) -> \u27E6foo(7)@6:15\u27E7",	// function application
      "\u27E6bar@5:6\u27E7 = () -> \u27E6foo(7)@6:15\u27E7"		// function no arg
    };

    runtest(program, expected);
}

TEST_CASE("TypeConstraintVisitor: main", "[TypeConstraintVisitor]") {
    std::stringstream program;
    program << R"(
      main(x) {
        return 0;
      }
    )";

    std::vector<std::string> expected {
      "\u27E60@3:15\u27E7 = int",                  		// int constant 
      "\u27E6x@2:11\u27E7 = int",                  		// main args are int 
      "\u27E60@3:15\u27E7 = int",                  		// main return is int
      "\u27E6main@2:6\u27E7 = (\u27E6x@2:11\u27E7) -> \u27E60@3:15\u27E7"  	// function with arg
    };

    runtest(program, expected);
}

TEST_CASE("TypeConstraintVisitor: poly", "[TypeConstraintVisitor]") {
    std::stringstream program;
    program << R"(
      poly(p) {
        return *p;
      }
    )";

    std::vector<std::string> expected {
      "\u27E6p@2:11\u27E7 = \u2B61\u27E6(*p)@3:15\u27E7",              	// deref
      "\u27E6poly@2:6\u27E7 = (\u27E6p@2:11\u27E7) -> \u27E6(*p)@3:15\u27E7", 	// function with param
    };

    runtest(program, expected);
}


TEST_CASE("TypeConstraintVisitor: record expr", "[TypeConstraintVisitor]") {
    std::stringstream program;
    program << R"(
      main() {
          var r;
          r = {f: 4, g: 13};
          return 0;
      }
    )";

    std::vector<std::string> expected {
      "\u27E64@4:18\u27E7 = int",				        // int constant
      "\u27E613@4:24\u27E7 = int",				        // int constant
      "\u27E6{f:4,g:13}@4:14\u27E7 = {f:\u27E64@4:18\u27E7,g:\u27E613@4:24\u27E7}",	// uber record
      "\u27E6r@3:14\u27E7 = \u27E6{f:4,g:13}@4:14\u27E7",			// assignment
      "\u27E60@5:17\u27E7 = int",					// int constant
      "\u27E60@5:17\u27E7 = int",					// main return is int
      "\u27E6main@2:6\u27E7 = () -> \u27E60@5:17\u27E7"				// function decl
    };

    runtest(program, expected);
}

TEST_CASE("TypeConstraintVisitor: access expr", "[TypeConstraintVisitor]") {
    std::stringstream program;
    program << R"(
      main() {
          var r;
          r = {f: 4, g: 13};
          return r.g;
      }

    )";

    std::vector<std::string> expected {
      "\u27E64@4:18\u27E7 = int",                            		// int constant
      "\u27E613@4:24\u27E7 = int",                           		// int constant
      "\u27E6{f:4,g:13}@4:14\u27E7 = {f:\u27E64@4:18\u27E7,g:\u27E613@4:24\u27E7}",	// uber record
      "\u27E6r@3:14\u27E7 = \u27E6{f:4,g:13}@4:14\u27E7",                	// assignment
      "\u27E6r@3:14\u27E7 = {f:\u03B1<(r.g):f>,g:\u27E6(r.g)@5:17\u27E7}",      // field access
      "\u27E6(r.g)@5:17\u27E7 = int",                          		// main return int
      "\u27E6main@2:6\u27E7 = () -> \u27E6(r.g)@5:17\u27E7"                	// function decl
    };

    runtest(program, expected);
}

TEST_CASE("TypeConstraintVisitor: uber record", "[TypeConstraintVisitor]") {
    std::stringstream program;
    program << R"(
      foo() {
          var r;
          r = {f: 4, g: 13};
          r = {n: null, f: 13};
          return 0;
      }

    )";

    std::vector<std::string> expected {
<<<<<<< HEAD
      "[[4@4:18]] = int",                            		// int constant
      "[[13@4:24]] = int",                           		// int constant
      "[[{f:4,g:13}@4:14]] = {f:[[4@4:18]],g:[[13@4:24]],n:\u25C7}",	// uber record
      "[[r@3:14]] = [[{f:4,g:13}@4:14]]",                	// assignment
      "[[null@5:18]] = &\u03B1<null>",                		// null
      "[[13@5:27]] = int",                           		// int constant
      "[[{n:null,f:13}@5:14]] = {f:[[13@5:27]],g:\u25C7,n:[[null@5:18]]}",	// uber record
      "[[r@3:14]] = [[{n:null,f:13}@5:14]]",      		// assignment
      "[[0@6:17]] = int",                          		// main return int
      "[[foo@2:6]] = () -> [[0@6:17]]"                		// function decl
=======
      "\u27E64@4:18\u27E7 = int",                            		// int constant
      "\u27E613@4:24\u27E7 = int",                           		// int constant
      "\u27E6{f:4,g:13}@4:14\u27E7 = {f:\u27E64@4:18\u27E7,g:\u27E613@4:24\u27E7,n:\u03B1<{f:4,g:13}:n>}",	// uber record
      "\u27E6r@3:14\u27E7 = \u27E6{f:4,g:13}@4:14\u27E7",                	// assignment
      "\u27E6null@5:18\u27E7 = \u2B61\u03B1<null>",                		// null
      "\u27E613@5:27\u27E7 = int",                           		// int constant
      "\u27E6{n:null,f:13}@5:14\u27E7 = {f:\u27E613@5:27\u27E7,g:\u03B1<{n:null,f:13}:g>,n:\u27E6null@5:18\u27E7}",	// uber record
      "\u27E6r@3:14\u27E7 = \u27E6{n:null,f:13}@5:14\u27E7",      		// assignment
      "\u27E60@6:17\u27E7 = int",                          		// main return int
      "\u27E6foo@2:6\u27E7 = () -> \u27E60@6:17\u27E7"                		// function decl
>>>>>>> 20084f40
    };

    runtest(program, expected);
}

TEST_CASE("TypeConstraintVisitor: record2", "[TypeConstraintVisitor]") {
    std::stringstream program;
    program << R"(
main() {
    var n, r1;
    n = alloc {p: 4, q: 2};
    *n = {p:5, q: 6};
    r1 = (*n).p;
    output r1;
    return 0;
}
    )";

    std::vector<std::string> expected {
      "\u27E64@4:18\u27E7 = int",                                 // int constant
      "\u27E62@4:24\u27E7 = int",                                 // int constant
      "\u27E6{p:4,q:2}@4:14\u27E7 = {p:\u27E64@4:18\u27E7,q:\u27E62@4:24\u27E7}", // record
      "\u27E6alloc {p:4,q:2}@4:8\u27E7 = \u2B61\u27E6{p:4,q:2}@4:14\u27E7",    // alloc ptr
      "\u27E6n@3:8\u27E7 = \u27E6alloc {p:4,q:2}@4:8\u27E7",              // assignment
      "\u27E6n@3:8\u27E7 = \u2B61\u27E6(*n)@5:4\u27E7",			  // deref
      "\u27E65@5:12\u27E7 = int",                                 // int constant
      "\u27E66@5:18\u27E7 = int",                                 // int constant
      "\u27E6{p:5,q:6}@5:9\u27E7 = {p:\u27E65@5:12\u27E7,q:\u27E66@5:18\u27E7}",  // record
      "\u27E6n@3:8\u27E7 = \u2B61\u27E6{p:5,q:6}@5:9\u27E7",                   // assign through ptr
      "\u27E6n@3:8\u27E7 = \u2B61\u27E6(*n)@6:10\u27E7",			  // deref
      "\u27E6(*n)@6:10\u27E7 = {p:\u27E6((*n).p)@6:9\u27E7,q:\u03B1<((*n).p):q>}",       // field access
      "\u27E6r1@3:11\u27E7 = \u27E6((*n).p)@6:9\u27E7",			  // assign 
      "\u27E6r1@3:11\u27E7 = int",				  // output
      "\u27E60@8:11\u27E7 = int",				  // main return int
      "\u27E60@8:11\u27E7 = int",				  // int constant
      "\u27E6main@2:0\u27E7 = () -> \u27E60@8:11\u27E7"			  // fun declaration
    };

    runtest(program, expected);
}

TEST_CASE("TypeConstraintVisitor: record4", "[TypeConstraintVisitor]") {
    std::stringstream program;
    program << R"(
main() {
    var n, k, r1;
    k = {a: 1, b: 2};
    n = {c: &k, d: 4};
    r1 = ((*(n.c)).a); // output 1
    output r1;
    return 0;
}

    )";

    std::vector<std::string> expected {
<<<<<<< HEAD
      "[[1@4:12]] = int",                                    // int constant
      "[[2@4:18]] = int",                                    // int constant
      "[[{a:1,b:2}@4:8]] = {a:[[1@4:12]],b:[[2@4:18]],c:\u25C7,d:\u25C7}", // record
      "[[k@3:11]] = [[{a:1,b:2}@4:8]]",		     	     // assign
      "[[&k@5:12]] = &[[k@3:11]]",                           // address of
      "[[4@5:19]] = int",                                    // int constant
      "[[{c:&k,d:4}@5:8]] = {a:\u25C7,b:\u25C7,c:[[&k@5:12]],d:[[4@5:19]]}", // record
      "[[n@3:8]] = [[{c:&k,d:4}@5:8]]",		     	     // assign
      "[[n@3:8]] = {a:\u03B1<(n.c):a>,b:\u03B1<(n.c):b>,c:[[(n.c)@6:13]],d:\u03B1<(n.c):d>}", // access
      "[[(n.c)@6:13]] = &[[(*(n.c))@6:11]]",		     // assign through ptr
      "[[(*(n.c))@6:11]] = {a:[[((*(n.c)).a)@6:10]],b:\u03B1<((*(n.c)).a):b>,c:\u03B1<((*(n.c)).a):c>,d:\u03B1<((*(n.c)).a):d>}", // access
      "[[r1@3:14]] = [[((*(n.c)).a)@6:10]]",	  	     // assign 
      "[[r1@3:14]] = int",				     // output
      "[[0@8:11]] = int",                                    // main return int
      "[[0@8:11]] = int",                                    // int constant
      "[[main@2:0]] = () -> [[0@8:11]]"			     // fun declaration
=======
      "\u27E61@4:12\u27E7 = int",                                    // int constant
      "\u27E62@4:18\u27E7 = int",                                    // int constant
      "\u27E6{a:1,b:2}@4:8\u27E7 = {a:\u27E61@4:12\u27E7,b:\u27E62@4:18\u27E7,c:\u03B1<{a:1,b:2}:c>,d:\u03B1<{a:1,b:2}:d>}", // record
      "\u27E6k@3:11\u27E7 = \u27E6{a:1,b:2}@4:8\u27E7",		     	     // assign
      "\u27E6&k@5:12\u27E7 = \u2B61\u27E6k@3:11\u27E7",                           // address of
      "\u27E64@5:19\u27E7 = int",                                    // int constant
      "\u27E6{c:&k,d:4}@5:8\u27E7 = {a:\u03B1<{c:&k,d:4}:a>,b:\u03B1<{c:&k,d:4}:b>,c:\u27E6&k@5:12\u27E7,d:\u27E64@5:19\u27E7}", // record
      "\u27E6n@3:8\u27E7 = \u27E6{c:&k,d:4}@5:8\u27E7",		     	     // assign
      "\u27E6n@3:8\u27E7 = {a:\u03B1<(n.c):a>,b:\u03B1<(n.c):b>,c:\u27E6(n.c)@6:13\u27E7,d:\u03B1<(n.c):d>}", // access
      "\u27E6(n.c)@6:13\u27E7 = \u2B61\u27E6(*(n.c))@6:11\u27E7",		     // assign through ptr
      "\u27E6(*(n.c))@6:11\u27E7 = {a:\u27E6((*(n.c)).a)@6:10\u27E7,b:\u03B1<((*(n.c)).a):b>,c:\u03B1<((*(n.c)).a):c>,d:\u03B1<((*(n.c)).a):d>}", // access
      "\u27E6r1@3:14\u27E7 = \u27E6((*(n.c)).a)@6:10\u27E7",	  	     // assign 
      "\u27E6r1@3:14\u27E7 = int",				     // output
      "\u27E60@8:11\u27E7 = int",                                    // main return int
      "\u27E60@8:11\u27E7 = int",                                    // int constant
      "\u27E6main@2:0\u27E7 = () -> \u27E60@8:11\u27E7"			     // fun declaration
>>>>>>> 20084f40
    };

    runtest(program, expected);
}<|MERGE_RESOLUTION|>--- conflicted
+++ resolved
@@ -289,18 +289,6 @@
     )";
 
     std::vector<std::string> expected {
-<<<<<<< HEAD
-      "[[4@4:18]] = int",                            		// int constant
-      "[[13@4:24]] = int",                           		// int constant
-      "[[{f:4,g:13}@4:14]] = {f:[[4@4:18]],g:[[13@4:24]],n:\u25C7}",	// uber record
-      "[[r@3:14]] = [[{f:4,g:13}@4:14]]",                	// assignment
-      "[[null@5:18]] = &\u03B1<null>",                		// null
-      "[[13@5:27]] = int",                           		// int constant
-      "[[{n:null,f:13}@5:14]] = {f:[[13@5:27]],g:\u25C7,n:[[null@5:18]]}",	// uber record
-      "[[r@3:14]] = [[{n:null,f:13}@5:14]]",      		// assignment
-      "[[0@6:17]] = int",                          		// main return int
-      "[[foo@2:6]] = () -> [[0@6:17]]"                		// function decl
-=======
       "\u27E64@4:18\u27E7 = int",                            		// int constant
       "\u27E613@4:24\u27E7 = int",                           		// int constant
       "\u27E6{f:4,g:13}@4:14\u27E7 = {f:\u27E64@4:18\u27E7,g:\u27E613@4:24\u27E7,n:\u03B1<{f:4,g:13}:n>}",	// uber record
@@ -311,7 +299,6 @@
       "\u27E6r@3:14\u27E7 = \u27E6{n:null,f:13}@5:14\u27E7",      		// assignment
       "\u27E60@6:17\u27E7 = int",                          		// main return int
       "\u27E6foo@2:6\u27E7 = () -> \u27E60@6:17\u27E7"                		// function decl
->>>>>>> 20084f40
     };
 
     runtest(program, expected);
@@ -368,24 +355,6 @@
     )";
 
     std::vector<std::string> expected {
-<<<<<<< HEAD
-      "[[1@4:12]] = int",                                    // int constant
-      "[[2@4:18]] = int",                                    // int constant
-      "[[{a:1,b:2}@4:8]] = {a:[[1@4:12]],b:[[2@4:18]],c:\u25C7,d:\u25C7}", // record
-      "[[k@3:11]] = [[{a:1,b:2}@4:8]]",		     	     // assign
-      "[[&k@5:12]] = &[[k@3:11]]",                           // address of
-      "[[4@5:19]] = int",                                    // int constant
-      "[[{c:&k,d:4}@5:8]] = {a:\u25C7,b:\u25C7,c:[[&k@5:12]],d:[[4@5:19]]}", // record
-      "[[n@3:8]] = [[{c:&k,d:4}@5:8]]",		     	     // assign
-      "[[n@3:8]] = {a:\u03B1<(n.c):a>,b:\u03B1<(n.c):b>,c:[[(n.c)@6:13]],d:\u03B1<(n.c):d>}", // access
-      "[[(n.c)@6:13]] = &[[(*(n.c))@6:11]]",		     // assign through ptr
-      "[[(*(n.c))@6:11]] = {a:[[((*(n.c)).a)@6:10]],b:\u03B1<((*(n.c)).a):b>,c:\u03B1<((*(n.c)).a):c>,d:\u03B1<((*(n.c)).a):d>}", // access
-      "[[r1@3:14]] = [[((*(n.c)).a)@6:10]]",	  	     // assign 
-      "[[r1@3:14]] = int",				     // output
-      "[[0@8:11]] = int",                                    // main return int
-      "[[0@8:11]] = int",                                    // int constant
-      "[[main@2:0]] = () -> [[0@8:11]]"			     // fun declaration
-=======
       "\u27E61@4:12\u27E7 = int",                                    // int constant
       "\u27E62@4:18\u27E7 = int",                                    // int constant
       "\u27E6{a:1,b:2}@4:8\u27E7 = {a:\u27E61@4:12\u27E7,b:\u27E62@4:18\u27E7,c:\u03B1<{a:1,b:2}:c>,d:\u03B1<{a:1,b:2}:d>}", // record
@@ -402,7 +371,6 @@
       "\u27E60@8:11\u27E7 = int",                                    // main return int
       "\u27E60@8:11\u27E7 = int",                                    // int constant
       "\u27E6main@2:0\u27E7 = () -> \u27E60@8:11\u27E7"			     // fun declaration
->>>>>>> 20084f40
     };
 
     runtest(program, expected);
