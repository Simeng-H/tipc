--- conflicted
+++ resolved
@@ -39,13 +39,8 @@
   base="$(basename $i .tip)"
   ((numtests++))
 
-<<<<<<< HEAD
   ${TIPC} -do $i
   ${TIPCLANG} -w -static $i.bc ${RTLIB}/tip_rtlib.bc -o $base
-=======
-  ${TIPC} -d $i
-  ${TIPCLANG} -w $i.bc ${RTLIB}/tip_rtlib.bc -o $base
->>>>>>> 78b4462d
 
   ./${base} >/dev/null 2>/dev/null
   exit_code=${?}
@@ -68,13 +63,8 @@
   input="$(echo $expected | cut -f2 -d- | cut -f1 -d.)"
   ((numtests++))
 
-<<<<<<< HEAD
   ${TIPC} iotests/$executable.tip
   ${TIPCLANG} -w -static iotests/$executable.tip.bc ${RTLIB}/tip_rtlib.bc -o $executable
-=======
-  ${TIPC} -d iotests/$executable.tip
-  ${TIPCLANG} -w iotests/$executable.tip.bc ${RTLIB}/tip_rtlib.bc -o $executable
->>>>>>> 78b4462d
 
   ./${executable} $input >iotests/$executable.output
 
